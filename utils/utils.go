--- conflicted
+++ resolved
@@ -29,6 +29,7 @@
 	"path"
 	"path/filepath"
 	"runtime"
+	"runtime/debug"
 	"strings"
 	"sync"
 	"time"
@@ -379,10 +380,7 @@
 }
 
 var VERSION = func() string {
-<<<<<<< HEAD
 	version := "v1.0.4"
-=======
-	version := "v1.0.5-devel"
 	if strings.HasSuffix(version, "-devel") {
 		if info, ok := debug.ReadBuildInfo(); ok {
 			for _, setting := range info.Settings {
@@ -392,7 +390,6 @@
 			}
 		}
 	}
->>>>>>> 18a653e2
 	return version
 }()
 
