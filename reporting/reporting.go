--- conflicted
+++ resolved
@@ -22,10 +22,7 @@
 
 type Reporter struct {
 	ctx             *appcontext.AppContext
-<<<<<<< HEAD
-=======
 	reportCount     atomic.Int32
->>>>>>> 9690589e
 	reports         chan *Report
 	stop            chan any
 	done            chan any
@@ -51,16 +48,6 @@
 				goto done
 			case rp = <-r.reports:
 				r.Process(rp)
-<<<<<<< HEAD
-			}
-		}
-	done:
-		close(r.reports)
-		// drain remaining reports
-		for rp = range r.reports {
-			r.Process(rp)
-		}
-=======
 				r.reportCount.Add(-1)
 			}
 		}
@@ -72,27 +59,17 @@
 			r.reportCount.Add(-1)
 		}
 		close(r.reports)
->>>>>>> 9690589e
 		close(r.done)
 	}()
 
 	return r
 }
-<<<<<<< HEAD
 
 func (reporter *Reporter) Process(report *Report) {
 	if report.ignore {
 		return
 	}
 
-=======
-
-func (reporter *Reporter) Process(report *Report) {
-	if report.ignore {
-		return
-	}
-
->>>>>>> 9690589e
 	attempts := 3
 	backoffUnit := time.Minute
 	for i := range attempts {
@@ -108,12 +85,7 @@
 
 func (reporter *Reporter) StopAndWait() {
 	close(reporter.stop)
-<<<<<<< HEAD
-	for _ = range reporter.done {
-	}
-=======
 	<-reporter.done
->>>>>>> 9690589e
 }
 
 func (reporter *Reporter) getEmitter() Emitter {
@@ -127,12 +99,7 @@
 	reporter.emitter_timeout = time.Now().Add(time.Minute)
 
 	// Check if user is logged
-<<<<<<< HEAD
-	token, err := reporter.ctx.GetCookies().GetAuthToken()
-	if err != nil {
-		reporter.ctx.GetLogger().Warn("cannot get auth token: %v", err)
-		return reporter.emitter
-	}
+	token, _ := reporter.ctx.GetCookies().GetAuthToken()
 	if token == "" {
 		return reporter.emitter
 	}
@@ -157,59 +124,21 @@
 		url:   url,
 		token: token,
 	}
-=======
-	token, _ := reporter.ctx.GetCookies().GetAuthToken()
-	if token == "" {
-		return reporter.emitter
-	}
-
-	sc := services.NewServiceConnector(reporter.ctx, token)
-	enabled, err := sc.GetServiceStatus("alerting")
-	if err != nil {
-		reporter.ctx.GetLogger().Warn("failed to check alerting service: %v", err)
-		return reporter.emitter
-	}
-	if !enabled {
-		return reporter.emitter
-	}
-
-	// User is logged and alerting service is enabled
-	url := os.Getenv("PLAKAR_API_URL")
-	if url == "" {
-		url = PLAKAR_API_URL
-	}
-
-	reporter.emitter = &HttpEmitter{
-		url:   url,
-		token: token,
-	}
->>>>>>> 9690589e
 	return reporter.emitter
 }
 
 func (reporter *Reporter) NewReport() *Report {
-<<<<<<< HEAD
-=======
 	reporter.reportCount.Add(1)
->>>>>>> 9690589e
 	return &Report{
 		logger:   reporter.ctx.GetLogger(),
 		reporter: reporter.reports,
 	}
 }
-<<<<<<< HEAD
 
 func (report *Report) SetIgnore() {
 	report.ignore = true
 }
 
-=======
-
-func (report *Report) SetIgnore() {
-	report.ignore = true
-}
-
->>>>>>> 9690589e
 func (report *Report) TaskStart(kind string, name string) {
 	if report.Task != nil {
 		report.logger.Warn("already in a task")
