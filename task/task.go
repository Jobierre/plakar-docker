--- conflicted
+++ resolved
@@ -15,8 +15,6 @@
 )
 
 func RunCommand(ctx *appcontext.AppContext, cmd subcommands.Subcommand, repo *repository.Repository, taskName string) (int, error) {
-<<<<<<< HEAD
-=======
 	location := ""
 	var err error
 
@@ -27,7 +25,6 @@
 		}
 	}
 
->>>>>>> 9690589e
 	reporter := reporting.NewReporter(ctx)
 	report := reporter.NewReport()
 
@@ -51,11 +48,7 @@
 
 	report.TaskStart(taskKind, taskName)
 	if repo != nil {
-<<<<<<< HEAD
-		report.WithRepositoryName(repo.Location())
-=======
 		report.WithRepositoryName(location)
->>>>>>> 9690589e
 		report.WithRepository(repo)
 	}
 
