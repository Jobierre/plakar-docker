package appcontext

import (
<<<<<<< HEAD
	"io"
	"os"
=======
	"context"
>>>>>>> b01ba8aa

	"github.com/PlakarKorp/plakar/caching"
	"github.com/PlakarKorp/plakar/encryption/keypair"
	"github.com/PlakarKorp/plakar/events"
	"github.com/PlakarKorp/plakar/logging"
	"github.com/google/uuid"
)

type AppContext struct {
	events  *events.Receiver
	cache   *caching.Manager
	logger  *logging.Logger
	context context.Context

	stdout io.Writer
	stderr io.Writer

	NumCPU      int
	Username    string
	HomeDir     string
	Hostname    string
	CommandLine string
	MachineID   string
	KeyFromFile string
	CacheDir    string
	KeyringDir  string

	OperatingSystem string
	Architecture    string
	ProcessID       int

	Client string

	CWD            string
	MaxConcurrency int

	Identity uuid.UUID
	Keypair  *keypair.KeyPair
}

func NewAppContext() *AppContext {
	return &AppContext{
		events: events.New(),
		stdout: os.Stdout,
		stderr: os.Stderr,
	}
}

func NewAppContextFrom(template *AppContext) *AppContext {
	ctx := NewAppContext()
	events := ctx.events
	*ctx = *template
	ctx.SetCache(template.GetCache())
	ctx.SetLogger(template.GetLogger())
	ctx.events = events
	return ctx
}

func (c *AppContext) Close() {
	c.events.Close()
}

func (c *AppContext) Events() *events.Receiver {
	return c.events
}

func (c *AppContext) SetCache(cacheManager *caching.Manager) {
	c.cache = cacheManager
}

func (c *AppContext) GetCache() *caching.Manager {
	return c.cache
}

func (c *AppContext) SetLogger(logger *logging.Logger) {
	c.logger = logger
}

func (c *AppContext) GetLogger() *logging.Logger {
	return c.logger
}

<<<<<<< HEAD
func (c *AppContext) SetStdout(stdout io.Writer) {
	c.stdout = stdout
}

func (c *AppContext) Stdout() io.Writer {
	return c.stdout
}

func (c *AppContext) SetStderr(stderr io.Writer) {
	c.stderr = stderr
}

func (c *AppContext) Stderr() io.Writer {
	return c.stderr
=======
func (c *AppContext) SetContext(ctx context.Context) {
	c.context = ctx
}

func (c *AppContext) GetContext() context.Context {
	return c.context
>>>>>>> b01ba8aa
}<|MERGE_RESOLUTION|>--- conflicted
+++ resolved
@@ -1,12 +1,9 @@
 package appcontext
 
 import (
-<<<<<<< HEAD
+	"context"
 	"io"
 	"os"
-=======
-	"context"
->>>>>>> b01ba8aa
 
 	"github.com/PlakarKorp/plakar/caching"
 	"github.com/PlakarKorp/plakar/encryption/keypair"
@@ -89,7 +86,6 @@
 	return c.logger
 }
 
-<<<<<<< HEAD
 func (c *AppContext) SetStdout(stdout io.Writer) {
 	c.stdout = stdout
 }
@@ -104,12 +100,12 @@
 
 func (c *AppContext) Stderr() io.Writer {
 	return c.stderr
-=======
+}
+
 func (c *AppContext) SetContext(ctx context.Context) {
 	c.context = ctx
 }
 
 func (c *AppContext) GetContext() context.Context {
 	return c.context
->>>>>>> b01ba8aa
 }