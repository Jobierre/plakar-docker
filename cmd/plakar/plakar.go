--- conflicted
+++ resolved
@@ -117,24 +117,16 @@
 	ctx.CWD = cwd
 	ctx.KeyringDir = filepath.Join(opt_userDefault.HomeDir, ".plakar-keyring")
 
-<<<<<<< HEAD
-	cacheDir, err := utils.GetCacheDir("plakar")
-=======
 	cacheSubDir := "plakar"
 	if opt_agentless {
 		cacheSubDir = "plakar-agentless"
 	}
 	cacheDir, err := utils.GetCacheDir(cacheSubDir)
->>>>>>> ac5d881a
 	if err != nil {
 		fmt.Fprintf(os.Stderr, "%s: could not get cache directory: %s\n", flag.CommandLine.Name(), err)
 		return 1
 	}
 	ctx.CacheDir = cacheDir
-<<<<<<< HEAD
-
-=======
->>>>>>> ac5d881a
 	ctx.SetCache(caching.NewManager(cacheDir))
 	defer ctx.GetCache().Close()
 
@@ -242,11 +234,7 @@
 
 	// these commands need to be ran before the repository is opened
 	if command == "agent" || command == "create" || command == "version" || command == "stdio" || command == "help" || command == "id" {
-<<<<<<< HEAD
-		retval, err := subcommands.Execute(ctx, nil, command, args)
-=======
 		retval, err := subcommands.Execute(ctx, nil, command, args, true)
->>>>>>> ac5d881a
 		if err != nil {
 			fmt.Fprintf(os.Stderr, "%s: %s\n", flag.CommandLine.Name(), err)
 			return retval
@@ -278,12 +266,7 @@
 			derived := false
 			envPassphrase := os.Getenv("PLAKAR_PASSPHRASE")
 			if ctx.KeyFromFile == "" {
-<<<<<<< HEAD
-				attempts := 0
-				for {
-=======
 				for attempts := 0; attempts < 3; attempts++ {
->>>>>>> ac5d881a
 					var passphrase []byte
 					if envPassphrase == "" {
 						passphrase, err = utils.GetPassphrase("repository")
@@ -306,14 +289,8 @@
 				}
 			} else {
 				secret, err = encryption.DeriveSecret([]byte(ctx.KeyFromFile), store.Configuration().Encryption.Key)
-<<<<<<< HEAD
-				if err != nil {
-					fmt.Fprintf(os.Stderr, "%s\n", err)
-					os.Exit(1)
-=======
 				if err == nil {
 					derived = true
->>>>>>> ac5d881a
 				}
 			}
 			if !derived {
