/*
 * Copyright (c) 2021 Gilles Chehade <gilles@poolp.org>
 *
 * Permission to use, copy, modify, and distribute this software for any
 * purpose with or without fee is hereby granted, provided that the above
 * copyright notice and this permission notice appear in all copies.
 *
 * THE SOFTWARE IS PROVIDED "AS IS" AND THE AUTHOR DISCLAIMS ALL WARRANTIES
 * WITH REGARD TO THIS SOFTWARE INCLUDING ALL IMPLIED WARRANTIES OF
 * MERCHANTABILITY AND FITNESS. IN NO EVENT SHALL THE AUTHOR BE LIABLE FOR
 * ANY SPECIAL, DIRECT, INDIRECT, OR CONSEQUENTIAL DAMAGES OR ANY DAMAGES
 * WHATSOEVER RESULTING FROM LOSS OF USE, DATA OR PROFITS, WHETHER IN AN
 * ACTION OF CONTRACT, NEGLIGENCE OR OTHER TORTIOUS ACTION, ARISING OUT OF
 * OR IN CONNECTION WITH THE USE OR PERFORMANCE OF THIS SOFTWARE.
 */

package main

import (
	"bufio"
	"flag"
	"fmt"
	"log"
	"os"
	"path"
	"regexp"
	"runtime"
	"strings"

	"github.com/PlakarLabs/plakar/logger"
	"github.com/PlakarLabs/plakar/snapshot"
	"github.com/PlakarLabs/plakar/storage"
	"github.com/google/uuid"
)

func init() {
	registerCommand("push", cmd_push)
}

type excludeFlags []string

func (e *excludeFlags) String() string {
	return strings.Join(*e, ",")
}

func (e *excludeFlags) Set(value string) error {
	*e = append(*e, value)
	return nil
}

func cmd_push(ctx Plakar, repository *storage.Repository, args []string) int {
	var opt_tags string
	var opt_excludes string
	var opt_exclude excludeFlags
	var opt_concurrency uint64

	excludes := []*regexp.Regexp{}

	flags := flag.NewFlagSet("push", flag.ExitOnError)
	flags.Uint64Var(&opt_concurrency, "max-concurrency", uint64(ctx.NumCPU)*8+1, "maximum number of parallel tasks")
	flags.StringVar(&opt_tags, "tag", "", "tag to assign to this snapshot")
	flags.StringVar(&opt_excludes, "excludes", "", "file containing a list of exclusions")
	flags.Var(&opt_exclude, "exclude", "file containing a list of exclusions")
	flags.Parse(args)

	for _, item := range opt_exclude {
		excludes = append(excludes, regexp.MustCompile(item))
	}

	dir, err := os.Getwd()
	if err != nil {
		fmt.Fprintf(os.Stderr, "%s\n", err)
		return 1
	}

	if opt_excludes != "" {
		fp, err := os.Open(opt_excludes)
		if err != nil {
			logger.Error("%s", err)
			return 1
		}
		defer fp.Close()

		scanner := bufio.NewScanner(fp)
		for scanner.Scan() {
			pattern, err := regexp.Compile(scanner.Text())
			if err != nil {
				logger.Error("%s", err)
				return 1
			}
			excludes = append(excludes, pattern)
		}
		if err := scanner.Err(); err != nil {
			logger.Error("%s", err)
			return 1
		}
	}
	_ = excludes

	snap, err := snapshot.New(repository, uuid.Must(uuid.NewRandom()))
	if err != nil {
		logger.Error("%s", err)
		return 1
	}

	snap.Header.Hostname = ctx.Hostname
	snap.Header.Username = ctx.Username
	snap.Header.OperatingSystem = runtime.GOOS
	snap.Header.MachineID = ctx.MachineID
	snap.Header.CommandLine = ctx.CommandLine
	snap.Header.ProcessID = os.Getpid()

	var tags []string
	if opt_tags == "" {
		tags = []string{}
	} else {
		tags = []string{opt_tags}
	}
	snap.Header.Tags = tags

	opts := &snapshot.PushOptions{
		MaxConcurrency: opt_concurrency,
<<<<<<< HEAD
	}

	if flags.NArg() == 0 {
		err = snap.Push(dir, excludes, opts)
=======
		Excludes:       excludes,
	}

	if flags.NArg() == 0 {
		err = snap.Push(dir, opts)
>>>>>>> e9ad6ce9
	} else if flags.NArg() == 1 {
		var cleanPath string

		if !strings.HasPrefix(flags.Arg(0), "/") {
			cleanPath = path.Clean(dir + "/" + flags.Arg(0))
		} else {
			cleanPath = path.Clean(flags.Arg(0))
		}
<<<<<<< HEAD
		err = snap.Push(cleanPath, excludes, opts)
=======
		err = snap.Push(cleanPath, opts)
>>>>>>> e9ad6ce9
	} else {
		log.Fatal("only one directory pushable")
	}

	if err != nil {
		logger.Error("%s", err)
		return 1
	}

	logger.Info("created snapshot %s", snap.Header.GetIndexShortID())
	return 0
}<|MERGE_RESOLUTION|>--- conflicted
+++ resolved
@@ -120,18 +120,11 @@
 
 	opts := &snapshot.PushOptions{
 		MaxConcurrency: opt_concurrency,
-<<<<<<< HEAD
-	}
-
-	if flags.NArg() == 0 {
-		err = snap.Push(dir, excludes, opts)
-=======
 		Excludes:       excludes,
 	}
 
 	if flags.NArg() == 0 {
 		err = snap.Push(dir, opts)
->>>>>>> e9ad6ce9
 	} else if flags.NArg() == 1 {
 		var cleanPath string
 
@@ -140,11 +133,7 @@
 		} else {
 			cleanPath = path.Clean(flags.Arg(0))
 		}
-<<<<<<< HEAD
-		err = snap.Push(cleanPath, excludes, opts)
-=======
 		err = snap.Push(cleanPath, opts)
->>>>>>> e9ad6ce9
 	} else {
 		log.Fatal("only one directory pushable")
 	}
