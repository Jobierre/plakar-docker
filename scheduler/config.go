--- conflicted
+++ resolved
@@ -1,67 +1,13 @@
 package scheduler
 
 import (
-	"bytes"
 	"fmt"
 	"io"
 	"sort"
 )
 
 type Configuration struct {
-<<<<<<< HEAD
 	Jobs map[string]*Job
-=======
-	Agent AgentConfig `yaml:"agent"`
-}
-
-type AgentConfig struct {
-	Reporting   bool                `yaml:"reporting"`
-	Maintenance []MaintenanceConfig `validate:"dive"`
-	Tasks       []Task              `mapstructure:"tasks" validate:"dive"`
-}
-
-type Task struct {
-	Name       string `validate:"required"`
-	Repository string `validate:"required"`
-
-	Backup  *BackupConfig
-	Check   []CheckConfig   `validate:"dive"`
-	Restore []RestoreConfig `validate:"dive"`
-	Sync    []SyncConfig    `validate:"dive"`
-}
-
-type BackupConfig struct {
-	Name       string
-	Tags       []string
-	Path       string        `validate:"required"`
-	Interval   time.Duration `validate:"required"`
-	Check      BackupConfigCheck
-	Retention  time.Duration
-	Ignore     []string
-	IgnoreFile string `yaml:"ignoreFile"`
-}
-
-// CheckDecodeHook is a mapstructure decode hook to allow users to specify
-// "check: <bool>" in the config file to initialize the check with sensible
-// defaults, but also with"check: <object>" to allow for more fine-grained
-// control.
-func BackupConfigCheckDecodeHook() mapstructure.DecodeHookFunc {
-	return func(
-		from reflect.Type,
-		to reflect.Type,
-		data interface{},
-	) (interface{}, error) {
-		// Check if source is bool and target is our CheckField type.
-		if from.Kind() == reflect.Bool && to == reflect.TypeOf(BackupConfigCheck{}) {
-			enabled, ok := data.(bool)
-			if !ok {
-				return data, nil
-			}
-			return BackupConfigCheck{Enabled: enabled}, nil
-		}
-		return data, nil
-	}
->>>>>>> 13a0d2b8
 }
 
 func (cfg *Configuration) Write(out io.Writer) {
@@ -79,56 +25,4 @@
 			fmt.Fprintln(out, "    ", sched.String())
 		}
 	}
-}
-
-func ParseConfigBytes(configBytes []byte) (*Configuration, error) {
-	file := viper.New()
-	file.SetConfigType("yaml")
-
-	if err := file.ReadConfig(bytes.NewReader(configBytes)); err != nil {
-		return nil, fmt.Errorf("failed to read configuration data: %w", err)
-	}
-
-	var config Configuration
-
-	decoder, err := mapstructure.NewDecoder(&mapstructure.DecoderConfig{
-		Result: &config,
-		DecodeHook: mapstructure.ComposeDecodeHookFunc(
-			BackupConfigCheckDecodeHook(),
-			SyncDirectionDecodeHook(),
-			DurationDecodeHook(),
-		),
-		ErrorUnused: true, // errors out if there are extra/unmapped keys
-	})
-	if err != nil {
-		return nil, fmt.Errorf("creating decoder: %w", err)
-	}
-
-	if err := decoder.Decode(file.AllSettings()); err != nil {
-		return nil, fmt.Errorf("decoding config: %w", err)
-	}
-
-	// Set default values for SyncConfig.Direction.
-	for i := range config.Agent.Tasks {
-		for j := range config.Agent.Tasks[i].Sync {
-			if config.Agent.Tasks[i].Sync[j].Direction == "" {
-				config.Agent.Tasks[i].Sync[j].Direction = SyncDirectionTo
-			}
-		}
-	}
-
-	validate := validator.New(validator.WithRequiredStructEnabled())
-
-	validate.RegisterStructValidation(func(sl validator.StructLevel) {
-		obj := sl.Current().Interface().(Task)
-		if obj.Backup == nil && len(obj.Check) == 0 && len(obj.Restore) == 0 && len(obj.Sync) == 0 {
-			sl.ReportError(obj, "Task", "Task", "atleastone", "at least one of Backup, Check, Restore, or Sync must be set")
-		}
-	}, Task{})
-
-	if err := validate.Struct(config); err != nil {
-		return nil, fmt.Errorf("validating config: %w", err)
-	}
-
-	return &config, nil
 }