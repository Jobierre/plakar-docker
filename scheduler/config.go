package scheduler

import (
	"bytes"
	"fmt"
	"io"
	"sort"
)

type Configuration struct {
	Jobs map[string]*Job
}

func (cfg *Configuration) Write(out io.Writer) {
	var names []string
	for name := range cfg.Jobs {
		names = append(names, name)
	}
	sort.Strings(names)

	for _, name := range names {
		job := cfg.Jobs[name]
		fmt.Fprintf(out, "job %q\n", name)
		fmt.Fprintln(out, "  ", job.Task.String())
		for _, sched := range job.Schedules {
			fmt.Fprintln(out, "    ", sched.String())
		}
	}
<<<<<<< HEAD
=======
}

type SyncConfig struct {
	Peer      string        `validate:"required"`
	Direction SyncDirection `validate:"required"`
	Interval  time.Duration `validate:"required"`
}

type MaintenanceConfig struct {
	Interval   time.Duration `validate:"required"`
	Retention  time.Duration `validate:"required"`
	Repository string        `validate:"required"`
}

func NewConfiguration() *Configuration {
	return &Configuration{}
}

func DefaultConfiguration() *Configuration {
	return &Configuration{}
}

// ParseConfig parses the YAML file into the Config struct.
func ParseConfigFile(filename string) (*Configuration, error) {
	file := viper.New()
	file.SetConfigFile(filename)

	if err := file.ReadInConfig(); err != nil {
		return nil, fmt.Errorf("failed to read configuration file: %w", err)
	}

	var config Configuration

	decoder, err := mapstructure.NewDecoder(&mapstructure.DecoderConfig{
		Result: &config,
		DecodeHook: mapstructure.ComposeDecodeHookFunc(
			BackupConfigCheckDecodeHook(),
			SyncDirectionDecodeHook(),
			DurationDecodeHook(),
		),
		ErrorUnused: true, // errors out if there are extra/unmapped keys
	})
	if err != nil {
		return nil, fmt.Errorf("creating decoder: %w", err)
	}

	if err := decoder.Decode(file.AllSettings()); err != nil {
		return nil, fmt.Errorf("decoding config: %w", err)
	}

	// Set default values for SyncConfig.Direction.
	for i := range config.Agent.Tasks {
		for j := range config.Agent.Tasks[i].Sync {
			if config.Agent.Tasks[i].Sync[j].Direction == "" {
				config.Agent.Tasks[i].Sync[j].Direction = SyncDirectionTo
			}
		}
	}

	validate := validator.New(validator.WithRequiredStructEnabled())

	validate.RegisterStructValidation(func(sl validator.StructLevel) {
		obj := sl.Current().Interface().(Task)
		if obj.Backup == nil && len(obj.Check) == 0 && len(obj.Restore) == 0 && len(obj.Sync) == 0 {
			sl.ReportError(obj, "Task", "Task", "atleastone", "at least one of Backup, Check, Restore, or Sync must be set")
		}
	}, Task{})

	if err := validate.Struct(config); err != nil {
		return nil, fmt.Errorf("validating config: %w", err)
	}

	return &config, nil
}

func ParseConfigBytes(configBytes []byte) (*Configuration, error) {
	file := viper.New()
	file.SetConfigType("yaml")

	if err := file.ReadConfig(bytes.NewReader(configBytes)); err != nil {
		return nil, fmt.Errorf("failed to read configuration data: %w", err)
	}

	var config Configuration

	decoder, err := mapstructure.NewDecoder(&mapstructure.DecoderConfig{
		Result: &config,
		DecodeHook: mapstructure.ComposeDecodeHookFunc(
			BackupConfigCheckDecodeHook(),
			SyncDirectionDecodeHook(),
			DurationDecodeHook(),
		),
		ErrorUnused: true, // errors out if there are extra/unmapped keys
	})
	if err != nil {
		return nil, fmt.Errorf("creating decoder: %w", err)
	}

	if err := decoder.Decode(file.AllSettings()); err != nil {
		return nil, fmt.Errorf("decoding config: %w", err)
	}

	// Set default values for SyncConfig.Direction.
	for i := range config.Agent.Tasks {
		for j := range config.Agent.Tasks[i].Sync {
			if config.Agent.Tasks[i].Sync[j].Direction == "" {
				config.Agent.Tasks[i].Sync[j].Direction = SyncDirectionTo
			}
		}
	}

	validate := validator.New(validator.WithRequiredStructEnabled())

	validate.RegisterStructValidation(func(sl validator.StructLevel) {
		obj := sl.Current().Interface().(Task)
		if obj.Backup == nil && len(obj.Check) == 0 && len(obj.Restore) == 0 && len(obj.Sync) == 0 {
			sl.ReportError(obj, "Task", "Task", "atleastone", "at least one of Backup, Check, Restore, or Sync must be set")
		}
	}, Task{})

	if err := validate.Struct(config); err != nil {
		return nil, fmt.Errorf("validating config: %w", err)
	}

	return &config, nil
>>>>>>> 37e54759
}<|MERGE_RESOLUTION|>--- conflicted
+++ resolved
@@ -26,81 +26,6 @@
 			fmt.Fprintln(out, "    ", sched.String())
 		}
 	}
-<<<<<<< HEAD
-=======
-}
-
-type SyncConfig struct {
-	Peer      string        `validate:"required"`
-	Direction SyncDirection `validate:"required"`
-	Interval  time.Duration `validate:"required"`
-}
-
-type MaintenanceConfig struct {
-	Interval   time.Duration `validate:"required"`
-	Retention  time.Duration `validate:"required"`
-	Repository string        `validate:"required"`
-}
-
-func NewConfiguration() *Configuration {
-	return &Configuration{}
-}
-
-func DefaultConfiguration() *Configuration {
-	return &Configuration{}
-}
-
-// ParseConfig parses the YAML file into the Config struct.
-func ParseConfigFile(filename string) (*Configuration, error) {
-	file := viper.New()
-	file.SetConfigFile(filename)
-
-	if err := file.ReadInConfig(); err != nil {
-		return nil, fmt.Errorf("failed to read configuration file: %w", err)
-	}
-
-	var config Configuration
-
-	decoder, err := mapstructure.NewDecoder(&mapstructure.DecoderConfig{
-		Result: &config,
-		DecodeHook: mapstructure.ComposeDecodeHookFunc(
-			BackupConfigCheckDecodeHook(),
-			SyncDirectionDecodeHook(),
-			DurationDecodeHook(),
-		),
-		ErrorUnused: true, // errors out if there are extra/unmapped keys
-	})
-	if err != nil {
-		return nil, fmt.Errorf("creating decoder: %w", err)
-	}
-
-	if err := decoder.Decode(file.AllSettings()); err != nil {
-		return nil, fmt.Errorf("decoding config: %w", err)
-	}
-
-	// Set default values for SyncConfig.Direction.
-	for i := range config.Agent.Tasks {
-		for j := range config.Agent.Tasks[i].Sync {
-			if config.Agent.Tasks[i].Sync[j].Direction == "" {
-				config.Agent.Tasks[i].Sync[j].Direction = SyncDirectionTo
-			}
-		}
-	}
-
-	validate := validator.New(validator.WithRequiredStructEnabled())
-
-	validate.RegisterStructValidation(func(sl validator.StructLevel) {
-		obj := sl.Current().Interface().(Task)
-		if obj.Backup == nil && len(obj.Check) == 0 && len(obj.Restore) == 0 && len(obj.Sync) == 0 {
-			sl.ReportError(obj, "Task", "Task", "atleastone", "at least one of Backup, Check, Restore, or Sync must be set")
-		}
-	}, Task{})
-
-	if err := validate.Struct(config); err != nil {
-		return nil, fmt.Errorf("validating config: %w", err)
-	}
-
-	return &config, nil
 }
 
 func ParseConfigBytes(configBytes []byte) (*Configuration, error) {
@@ -153,5 +78,4 @@
 	}
 
 	return &config, nil
->>>>>>> 37e54759
 }