--- conflicted
+++ resolved
@@ -43,33 +43,6 @@
 }
 
 type Header struct {
-<<<<<<< HEAD
-	Identifier objects.Checksum
-	Version    string
-	Timestamp  time.Time
-	Duration   time.Duration
-
-	Identity Identity
-
-	Name        string
-	Category    string
-	Environment string
-	Perimeter   string
-
-	Classifiers []Classifier
-	Tags        []string
-
-	Context []KeyValue
-
-	Importer Importer
-
-	Root       objects.Checksum
-	Index      objects.Checksum
-	Metadata   objects.Checksum
-	Statistics objects.Checksum
-
-	Summary vfs.Summary
-=======
 	Identifier  objects.Checksum `msgpack:"identifier" json:"identifier"`
 	Version     string           `msgpack:"version" json:"version"`
 	Timestamp   time.Time        `msgpack:"timestamp" json:"timestamp"`
@@ -79,6 +52,7 @@
 	Category    string           `msgpack:"category" json:"category"`
 	Environment string           `msgpack:"environment" json:"environment"`
 	Perimeter   string           `msgpack:"perimeter" json:"perimeter"`
+	Classifiers []Classifier     `msgpack:"classifiers" json:"classifiers"`
 	Tags        []string         `msgpack:"tags" json:"tags"`
 	Context     []KeyValue       `msgpack:"context" json:"context"`
 	Importer    Importer         `msgpack:"importer" json:"importer"`
@@ -87,7 +61,6 @@
 	Metadata    objects.Checksum `msgpack:"metadata" json:"metadata"`
 	Statistics  objects.Checksum `msgpack:"statistics" json:"statistics"`
 	Summary     vfs.Summary      `msgpack:"summary" json:"summary"`
->>>>>>> 0a162023
 }
 
 func NewHeader(name string, indexID [32]byte) *Header {
