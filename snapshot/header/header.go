package header

import (
	"errors"
	"reflect"
	"sort"
	"strings"
	"time"

	"github.com/PlakarKorp/plakar/objects"
	"github.com/PlakarKorp/plakar/resources"
	"github.com/PlakarKorp/plakar/snapshot/vfs"
	"github.com/PlakarKorp/plakar/versioning"
	"github.com/google/uuid"
	"github.com/vmihailenco/msgpack/v5"
)

const VERSION = "1.0.0"

<<<<<<< HEAD
=======
func init() {
	versioning.Register(resources.RT_SNAPSHOT, versioning.FromString(VERSION))
}

>>>>>>> a2eeb3c6
type Importer struct {
	Type      string `msgpack:"type" json:"type"`
	Origin    string `msgpack:"origin" json:"origin"`
	Directory string `msgpack:"directory" json:"directory"`
}

type Identity struct {
	Identifier uuid.UUID `msgpack:"identifier" json:"identifier"`
	PublicKey  []byte    `msgpack:"public_key" json:"public_key"`
}

type Class struct {
	Name        string
	Probability float64
}

type Classification struct {
	Analyzer string
	Classes  []string
}

type KeyValue struct {
	Key   string `msgpack:"key" json:"key"`
	Value string `msgpack:"value" json:"value"`
}

type Source struct {
	Importer   Importer         `msgpack:"importer" json:"importer"`
	VFS        objects.Checksum `msgpack:"root" json:"root"`
	Errors     objects.Checksum `msgpack:"errors" json:"errors"`
	Index      objects.Checksum `msgpack:"index" json:"index"`
	Metadata   objects.Checksum `msgpack:"metadata" json:"metadata"`
	Statistics objects.Checksum `msgpack:"statistics" json:"statistics"`
	Summary    vfs.Summary      `msgpack:"summary" json:"summary"`
}

func NewSource() *Source {
	return &Source{
		Importer:   Importer{},
		VFS:        objects.Checksum{},
		Errors:     objects.Checksum{},
		Index:      objects.Checksum{},
		Metadata:   objects.Checksum{},
		Statistics: objects.Checksum{},
		Summary:    vfs.Summary{},
	}
}

type Header struct {
<<<<<<< HEAD
	Identifier      objects.Checksum   `msgpack:"identifier" json:"identifier"`
	Version         versioning.Version `msgpack:"version" json:"version"`
=======
	Version         versioning.Version `msgpack:"version" json:"version"`
	Identifier      objects.Checksum   `msgpack:"identifier" json:"identifier"`
>>>>>>> a2eeb3c6
	Timestamp       time.Time          `msgpack:"timestamp" json:"timestamp"`
	Duration        time.Duration      `msgpack:"duration" json:"duration"`
	Identity        Identity           `msgpack:"identity" json:"identity"`
	Name            string             `msgpack:"name" json:"name"`
	Category        string             `msgpack:"category" json:"category"`
	Environment     string             `msgpack:"environment" json:"environment"`
	Perimeter       string             `msgpack:"perimeter" json:"perimeter"`
	Classifications []Classification   `msgpack:"classifications" json:"classifications"`
	Tags            []string           `msgpack:"tags" json:"tags"`
	Context         []KeyValue         `msgpack:"context" json:"context"`
	Sources         []*Source          `msgpack:"sources" json:"sources"`
}

func NewHeader(name string, identifier objects.Checksum) *Header {
	return &Header{
		Identifier:      identifier,
		Timestamp:       time.Now(),
		Version:         versioning.FromString(VERSION),
		Name:            name,
		Category:        "default",
		Environment:     "default",
		Perimeter:       "default",
		Classifications: []Classification{},
		Tags:            []string{},

		Identity: Identity{},

		Sources: []*Source{NewSource()},
	}
}

func NewFromBytes(serialized []byte) (*Header, error) {
	var header Header
	if err := msgpack.Unmarshal(serialized, &header); err != nil {
		return nil, err
	} else {
		return &header, nil
	}
}

func (h *Header) Serialize() ([]byte, error) {
	if serialized, err := msgpack.Marshal(h); err != nil {
		return nil, err
	} else {
		return serialized, nil
	}
}

func (h *Header) SetContext(key, value string) {
	h.Context = append(h.Context, KeyValue{Key: key, Value: value})
}

func (h *Header) GetContext(key string) string {
	for _, kv := range h.Context {
		if kv.Key == key {
			return kv.Value
		}
	}
	return ""
}

func (h *Header) GetSource(idx int) *Source {
	if idx < 0 || idx >= len(h.Sources) {
		panic("invalid source index")
	}
	return h.Sources[idx]
}

func (h *Header) GetIndexID() [32]byte {
	return h.Identifier
}

func (h *Header) GetIndexShortID() []byte {
	return h.Identifier[:4]
}

func ParseSortKeys(sortKeysStr string) ([]string, error) {
	if sortKeysStr == "" {
		return nil, nil
	}
	keys := strings.Split(sortKeysStr, ",")
	uniqueKeys := make(map[string]bool)
	validKeys := []string{}

	headerType := reflect.TypeOf(Header{})

	for _, key := range keys {
		key = strings.TrimSpace(key)
		lookupKey := key
		if strings.HasPrefix(key, "-") {
			lookupKey = key[1:]
		}
		if uniqueKeys[lookupKey] {
			return nil, errors.New("duplicate sort key: " + key)
		}
		uniqueKeys[lookupKey] = true

		if _, found := headerType.FieldByName(lookupKey); !found {
			return nil, errors.New("invalid sort key: " + key)
		}
		validKeys = append(validKeys, key)
	}

	return validKeys, nil
}

func SortHeaders(headers []Header, sortKeys []string) error {
	var err error
	sort.Slice(headers, func(i, j int) bool {
		for _, key := range sortKeys {
			switch key {
			case "Timestamp":
				if !headers[i].Timestamp.Equal(headers[j].Timestamp) {
					return headers[i].Timestamp.Before(headers[j].Timestamp)
				}
			case "-Timestamp":
				if !headers[i].Timestamp.Equal(headers[j].Timestamp) {
					return headers[i].Timestamp.After(headers[j].Timestamp)
				}
			case "Identifier":
				for k := 0; k < len(headers[i].Identifier); k++ {
					if headers[i].Identifier[k] != headers[j].Identifier[k] {
						return headers[i].Identifier[k] < headers[j].Identifier[k]
					}
				}
			case "-Identifier":
				for k := 0; k < len(headers[i].Identifier); k++ {
					if headers[i].Identifier[k] != headers[j].Identifier[k] {
						return headers[i].Identifier[k] > headers[j].Identifier[k]
					}
				}
			case "Version":
				if headers[i].Version != headers[j].Version {
					return headers[i].Version < headers[j].Version
				}
			case "-Version":
				if headers[i].Version != headers[j].Version {
					return headers[i].Version > headers[j].Version
				}

			case "Tags":
				// Compare Tags lexicographically, element by element
				for k := 0; k < len(headers[i].Tags) && k < len(headers[j].Tags); k++ {
					if headers[i].Tags[k] != headers[j].Tags[k] {
						return headers[i].Tags[k] < headers[j].Tags[k]
					}
				}
				if len(headers[i].Tags) != len(headers[j].Tags) {
					return len(headers[i].Tags) < len(headers[j].Tags)
				}
			case "-Tags":
				// Compare Tags lexicographically, element by element
				for k := 0; k < len(headers[i].Tags) && k < len(headers[j].Tags); k++ {
					if headers[i].Tags[k] != headers[j].Tags[k] {
						return headers[i].Tags[k] > headers[j].Tags[k]
					}
				}
				if len(headers[i].Tags) != len(headers[j].Tags) {
					return len(headers[i].Tags) > len(headers[j].Tags)
				}
			default:
				err = errors.New("invalid sort key: " + key)
				return false
			}
		}
		return false
	})
	return err
}<|MERGE_RESOLUTION|>--- conflicted
+++ resolved
@@ -17,13 +17,10 @@
 
 const VERSION = "1.0.0"
 
-<<<<<<< HEAD
-=======
 func init() {
 	versioning.Register(resources.RT_SNAPSHOT, versioning.FromString(VERSION))
 }
 
->>>>>>> a2eeb3c6
 type Importer struct {
 	Type      string `msgpack:"type" json:"type"`
 	Origin    string `msgpack:"origin" json:"origin"`
@@ -73,13 +70,8 @@
 }
 
 type Header struct {
-<<<<<<< HEAD
-	Identifier      objects.Checksum   `msgpack:"identifier" json:"identifier"`
-	Version         versioning.Version `msgpack:"version" json:"version"`
-=======
 	Version         versioning.Version `msgpack:"version" json:"version"`
 	Identifier      objects.Checksum   `msgpack:"identifier" json:"identifier"`
->>>>>>> a2eeb3c6
 	Timestamp       time.Time          `msgpack:"timestamp" json:"timestamp"`
 	Duration        time.Duration      `msgpack:"duration" json:"duration"`
 	Identity        Identity           `msgpack:"identity" json:"identity"`
