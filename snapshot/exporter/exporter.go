package exporter

import (
	"fmt"
	"io"
	"log"
	"path/filepath"
	"sort"
	"strings"
	"sync"

	"github.com/PlakarKorp/plakar/appcontext"
	"github.com/PlakarKorp/plakar/objects"
)

type Exporter interface {
	Root() string
	CreateDirectory(pathname string) error
	StoreFile(pathname string, fp io.Reader) error
	SetPermissions(pathname string, fileinfo *objects.FileInfo) error
	Close() error
}

var muBackends sync.Mutex
var backends map[string]func(appCtx *appcontext.AppContext, name string, config map[string]string) (Exporter, error) = make(map[string]func(appCtx *appcontext.AppContext, name string, config map[string]string) (Exporter, error))

func Register(name string, backend func(appCtx *appcontext.AppContext, name string, config map[string]string) (Exporter, error)) {
	muBackends.Lock()
	defer muBackends.Unlock()

	if _, ok := backends[name]; ok {
		log.Fatalf("backend '%s' registered twice", name)
	}
	backends[name] = backend
}

func Backends() []string {
	muBackends.Lock()
	defer muBackends.Unlock()

	ret := make([]string, 0)
	for backendName := range backends {
		ret = append(ret, backendName)
	}
	sort.Slice(ret, func(i, j int) bool {
		return ret[i] < ret[j]
	})
	return ret
}

func NewExporter(ctx *appcontext.AppContext, config map[string]string) (Exporter, error) {
	location, ok := config["location"]
	if !ok {
		return nil, fmt.Errorf("missing location")
	}

	if strings.HasPrefix(location, "/") {
		location = "fs://" + location
	}

	muBackends.Lock()
	defer muBackends.Unlock()
	for name, backend := range backends {
		if strings.HasPrefix(location, name+":") {

<<<<<<< HEAD
	var backendName string
	if !strings.HasPrefix(location, "/") {
		if strings.HasPrefix(location, "s3://") {
			backendName = "s3"
		} else if strings.HasPrefix(location, "fs://") {
			backendName = "fs"
		} else if strings.HasPrefix(location, "ftp://") {
			backendName = "ftp"
		} else if strings.HasPrefix(location, "sftp://") {
			backendName = "sftp"
		} else if strings.HasPrefix(location, "stdout://") {
			backendName = "stdout"
		} else {
			if strings.Contains(location, "://") {
				return nil, fmt.Errorf("unsupported exporter protocol")
			} else {
				backendName = "fs"
=======
			locationLen := len(location)
			location = strings.TrimPrefix(location, name+"://")
			if len(location) == locationLen {
				location = strings.TrimPrefix(location, name+":")
>>>>>>> e0bb3618
			}

			config["location"] = location
			backendInstance, err := backend(ctx, name, config)
			if err != nil && name != "fs" {
				return nil, err
			} else if err != nil {
				if !filepath.IsAbs(location) {
					config["location"] = filepath.Join(ctx.CWD, location)
					if backendInstance, err = backend(ctx, name, config); err == nil {
						return backendInstance, nil
					}
				}
				return nil, err
			}
			return backendInstance, nil
		}
	}
	return nil, fmt.Errorf("unsupported exporter protocol")
}<|MERGE_RESOLUTION|>--- conflicted
+++ resolved
@@ -63,30 +63,10 @@
 	for name, backend := range backends {
 		if strings.HasPrefix(location, name+":") {
 
-<<<<<<< HEAD
-	var backendName string
-	if !strings.HasPrefix(location, "/") {
-		if strings.HasPrefix(location, "s3://") {
-			backendName = "s3"
-		} else if strings.HasPrefix(location, "fs://") {
-			backendName = "fs"
-		} else if strings.HasPrefix(location, "ftp://") {
-			backendName = "ftp"
-		} else if strings.HasPrefix(location, "sftp://") {
-			backendName = "sftp"
-		} else if strings.HasPrefix(location, "stdout://") {
-			backendName = "stdout"
-		} else {
-			if strings.Contains(location, "://") {
-				return nil, fmt.Errorf("unsupported exporter protocol")
-			} else {
-				backendName = "fs"
-=======
 			locationLen := len(location)
 			location = strings.TrimPrefix(location, name+"://")
 			if len(location) == locationLen {
 				location = strings.TrimPrefix(location, name+":")
->>>>>>> e0bb3618
 			}
 
 			config["location"] = location
