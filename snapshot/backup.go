package snapshot

import (
	"fmt"
	"io"
	"math"
	"mime"
	"path"
	"path/filepath"
	"strings"
	"sync"
	"sync/atomic"
	"time"

	"github.com/PlakarKorp/plakar/btree"
	"github.com/PlakarKorp/plakar/caching"
	"github.com/PlakarKorp/plakar/events"
	"github.com/PlakarKorp/plakar/objects"
	"github.com/PlakarKorp/plakar/resources"
	"github.com/PlakarKorp/plakar/snapshot/header"
	"github.com/PlakarKorp/plakar/snapshot/importer"
	"github.com/PlakarKorp/plakar/snapshot/vfs"
	"github.com/gabriel-vasile/mimetype"
	"github.com/gobwas/glob"
)

type BackupContext struct {
	aborted        atomic.Bool
	abortedReason  error
	imp            importer.Importer
	maxConcurrency uint64

	scanCache *caching.ScanCache
	vfsCache  *caching.VFSCache

	stateId objects.MAC

	flushTick  *time.Ticker
	flushEnd   chan bool
	flushEnded chan bool

	erridx   *btree.BTree[string, int, []byte]
	xattridx *btree.BTree[string, int, []byte]
	ctidx    *btree.BTree[string, int, objects.MAC]
}

type BackupOptions struct {
	MaxConcurrency uint64
	Name           string
	Tags           []string
	Excludes       []glob.Glob
}

func (bc *BackupContext) recordEntry(entry *vfs.Entry) error {
	path := entry.Path()

	bytes, err := entry.ToBytes()
	if err != nil {
		return err
	}

	if entry.FileInfo.IsDir() {
		return bc.scanCache.PutDirectory(path, bytes)
	}
	return bc.scanCache.PutFile(path, bytes)
}

func (bc *BackupContext) recordError(path string, err error) error {
	entry := vfs.NewErrorItem(path, err.Error())
	serialized, e := entry.ToBytes()
	if e != nil {
		return err
	}

	return bc.erridx.Insert(path, serialized)
}

func (bc *BackupContext) recordXattr(record *importer.ScanRecord, objectMAC objects.MAC, size int64) error {
	xattr := vfs.NewXattr(record, objectMAC, size)
	serialized, err := xattr.ToBytes()
	if err != nil {
		return err
	}

	return bc.xattridx.Insert(xattr.ToPath(), serialized)
}

func (snapshot *Builder) skipExcludedPathname(options *BackupOptions, record *importer.ScanResult) bool {
	var pathname string
	switch {
	case record.Record != nil:
		pathname = record.Record.Pathname
	case record.Error != nil:
		pathname = record.Error.Pathname
	}

	if pathname == "/" {
		return false
	}

	doExclude := false
	for _, exclude := range options.Excludes {
		if exclude.Match(pathname) {
			doExclude = true
			break
		}
	}
	return doExclude
}

func (snap *Builder) importerJob(backupCtx *BackupContext, options *BackupOptions) (chan *importer.ScanRecord, error) {
	scanner, err := backupCtx.imp.Scan()
	if err != nil {
		return nil, err
	}

	wg := sync.WaitGroup{}
	filesChannel := make(chan *importer.ScanRecord, 1000)
	repoLocation := snap.repository.Location()

	go func() {
		startEvent := events.StartImporterEvent()
		startEvent.SnapshotID = snap.Header.Identifier
		snap.Event(startEvent)

		nFiles := uint64(0)
		nDirectories := uint64(0)
		size := uint64(0)

		concurrencyChan := make(chan struct{}, backupCtx.maxConcurrency)

		for _record := range scanner {
			if backupCtx.aborted.Load() {
				break
			}
			if snap.skipExcludedPathname(options, _record) {
				continue
			}

			concurrencyChan <- struct{}{}
			wg.Add(1)
			go func(record *importer.ScanResult) {
				defer func() {
					<-concurrencyChan
					wg.Done()
				}()

				switch {
				case record.Error != nil:
					record := record.Error
					if record.Pathname == backupCtx.imp.Root() || len(record.Pathname) < len(backupCtx.imp.Root()) {
						backupCtx.aborted.Store(true)
						backupCtx.abortedReason = record.Err
						return
					}
					backupCtx.recordError(record.Pathname, record.Err)
					snap.Event(events.PathErrorEvent(snap.Header.Identifier, record.Pathname, record.Err.Error()))

				case record.Record != nil:
					record := record.Record
					snap.Event(events.PathEvent(snap.Header.Identifier, record.Pathname))

					if strings.HasPrefix(record.Pathname, repoLocation+"/") {
						snap.Logger().Warn("skipping entry from repository: %s", record.Pathname)
						// skip repository directory
						return
					}

					if record.FileInfo.Mode().IsDir() {
						atomic.AddUint64(&nDirectories, +1)
						entry := vfs.NewEntry(path.Dir(record.Pathname), record)
						if err := backupCtx.recordEntry(entry); err != nil {
							backupCtx.recordError(record.Pathname, err)
						}
						return
					}

					filesChannel <- record
					if record.IsXattr {
						return
					}

					atomic.AddUint64(&nFiles, +1)
					if record.FileInfo.Mode().IsRegular() {
						atomic.AddUint64(&size, uint64(record.FileInfo.Size()))
					}
					// if snapshot root is a file, then reset to the parent directory
					if snap.Header.GetSource(0).Importer.Directory == record.Pathname {
						snap.Header.GetSource(0).Importer.Directory = filepath.Dir(record.Pathname)
					}
				}
			}(_record)
		}
		wg.Wait()
		close(filesChannel)
		doneEvent := events.DoneImporterEvent()
		doneEvent.SnapshotID = snap.Header.Identifier
		doneEvent.NumFiles = nFiles
		doneEvent.NumDirectories = nDirectories
		doneEvent.Size = size
		snap.Event(doneEvent)
	}()

	return filesChannel, nil
}

func (snap *Builder) flushDeltaState(bc *BackupContext) {
	for {
		select {
		case <-bc.flushEnd:
			// End of backup we push the last and final State. No need to take any locks at this point.
			err := snap.repository.CommitTransaction(bc.stateId)
			if err != nil {
				// XXX: ERROR HANDLING
				snap.Logger().Warn("Failed to push the final state to the repository %s", err)
			}

			// See below
			if snap.deltaCache != snap.scanCache {
				snap.deltaCache.Close()
			}

			bc.flushEnded <- true
			close(bc.flushEnded)
			return
		case <-bc.flushTick.C:
			// Now make a new state backed by a new cache.
			snap.deltaMtx.Lock()
			oldCache := snap.deltaCache
			oldStateId := bc.stateId

			identifier := objects.RandomMAC()
			deltaCache, err := snap.repository.AppContext().GetCache().Scan(identifier)
			if err != nil {
				// XXX: ERROR HANDLING
				snap.deltaMtx.Unlock()
				snap.Logger().Warn("Failed to open deltaCache %s\n", err)
				break
			}

			bc.stateId = identifier
			snap.deltaMtx.Unlock()

			// Now that the backup is free to progress we can serialize and push
			// the resulting statefile to the repo.
			err = snap.repository.FlushTransaction(deltaCache, oldStateId)
			if err != nil {
				// XXX: ERROR HANDLING
				snap.Logger().Warn("Failed to push the state to the repository %s", err)
			}

			// The first cache is always the scanCache, only in this function we
			// allocate a new and different one, so when we first hit this function
			// do not close the deltaCache, as it'll be closed at the end of the
			// backup because it's used by other parts of the code.
			if oldCache != snap.scanCache {
				oldCache.Close()
			}
		}
	}
}

func (snap *Builder) Backup(imp importer.Importer, options *BackupOptions) error {
	beginTime := time.Now()
	snap.Event(events.StartEvent())
	defer snap.Event(events.DoneEvent())

	done, err := snap.Lock()
	if err != nil {
		return err
	}
	defer snap.Unlock(done)

	snap.Header.GetSource(0).Importer.Origin = imp.Origin()
	snap.Header.GetSource(0).Importer.Type = imp.Type()
	snap.Header.Tags = append(snap.Header.Tags, options.Tags...)

	if options.Name == "" {
		snap.Header.Name = imp.Root() + " @ " + snap.Header.GetSource(0).Importer.Origin
	} else {
		snap.Header.Name = options.Name
	}
	snap.Header.GetSource(0).Importer.Directory = imp.Root()

	backupCtx, err := snap.prepareBackup(imp, options)
	if err != nil {
		return err
	}
	go snap.flushDeltaState(backupCtx)

	/* importer */
	filesChannel, err := snap.importerJob(backupCtx, options)
	if err != nil {
		return err
	}

	/* scanner */
	snap.processFiles(backupCtx, filesChannel)

	/* tree builders */
	vfsHeader, rootSummary, indexes, err := snap.persistTrees(backupCtx)
	if err != nil {
		return nil
	}

	if backupCtx.aborted.Load() {
		return backupCtx.abortedReason
	}

	snap.Header.Duration = time.Since(beginTime)
	snap.Header.GetSource(0).VFS = *vfsHeader
	snap.Header.GetSource(0).Summary = *rootSummary
	snap.Header.GetSource(0).Indexes = indexes

	return snap.Commit(backupCtx)
}

func entropy(data []byte) (float64, [256]float64) {
	if len(data) == 0 {
		return 0.0, [256]float64{}
	}

	// Count the frequency of each byte value
	var freq [256]float64
	for _, b := range data {
		freq[b]++
	}

	// Calculate the entropy
	entropy := 0.0
	dataSize := float64(len(data))
	for _, f := range freq {
		if f > 0 {
			p := f / dataSize
			entropy -= p * math.Log2(p)
		}
	}
	return entropy, freq
}

func (snap *Builder) chunkify(imp importer.Importer, record *importer.ScanRecord) (*objects.Object, error) {
	var rd io.ReadCloser
	var err error

	if record.IsXattr {
		rd, err = imp.NewExtendedAttributeReader(record.Pathname, record.XattrName)
	} else {
		rd, err = imp.NewReader(record.Pathname)
	}

	if err != nil {
		return nil, err
	}
	defer rd.Close()

	object := objects.NewObject()
	object.ContentType = mime.TypeByExtension(path.Ext(record.Pathname))

	objectHasher, releaseGlobalHasher := snap.repository.GetPooledMACHasher()
	defer releaseGlobalHasher()

	var firstChunk = true
	var cdcOffset uint64
	var object_t32 objects.MAC

	var totalEntropy float64
	var totalFreq [256]float64
	var totalDataSize uint64

	// Helper function to process a chunk
	processChunk := func(data []byte) error {
		var chunk_t32 objects.MAC

		chunkHasher, releaseChunkHasher := snap.repository.GetPooledMACHasher()
		if firstChunk {
			if object.ContentType == "" {
				object.ContentType = mimetype.Detect(data).String()
			}
			firstChunk = false
		}

		chunkHasher.Write(data)
		copy(chunk_t32[:], chunkHasher.Sum(nil))
		releaseChunkHasher()

		entropyScore, freq := entropy(data)
		if len(data) > 0 {
			for i := 0; i < 256; i++ {
				totalFreq[i] += freq[i]
			}
		}
		chunk := objects.NewChunk()
		chunk.ContentMAC = chunk_t32
		chunk.Length = uint32(len(data))
		chunk.Entropy = entropyScore

		object.Chunks = append(object.Chunks, *chunk)
		cdcOffset += uint64(len(data))

		totalEntropy += chunk.Entropy * float64(len(data))
		totalDataSize += uint64(len(data))

		return snap.repository.PutBlobIfNotExists(resources.RT_CHUNK, chunk.ContentMAC, data)
	}

	if record.FileInfo.Size() == 0 {
		empty := []byte{}
		// Produce an empty chunk for empty file
		objectHasher.Write(empty)
		if err := processChunk(empty); err != nil {
			return nil, err
		}
	} else if record.FileInfo.Size() < int64(snap.repository.Configuration().Chunking.MinSize) {
		// Small file case: read entire file into memory
		cdcChunk, err := io.ReadAll(rd)
		if err != nil {
			return nil, err
		}
		objectHasher.Write(cdcChunk)
		if err := processChunk(cdcChunk); err != nil {
			return nil, err
		}
	} else {
		// Large file case: chunk file with chunker
		chk, err := snap.repository.Chunker(rd)
		if err != nil {
			return nil, err
		}
		for {
			cdcChunk, err := chk.Next()
			if err != nil && err != io.EOF {
				return nil, err
			}
			if cdcChunk == nil {
				break
			}

			chunkCopy := make([]byte, len(cdcChunk))
			copy(chunkCopy, cdcChunk)

			objectHasher.Write(chunkCopy)

			if err := processChunk(chunkCopy); err != nil {
				return nil, err
			}
			if err == io.EOF {
				break
			}
		}
	}

	if totalDataSize > 0 {
		object.Entropy = totalEntropy / float64(totalDataSize)
	} else {
		object.Entropy = 0.0
	}

	copy(object_t32[:], objectHasher.Sum(nil))
	object.ContentMAC = object_t32
	return object, nil
}

func (snap *Builder) Commit(bc *BackupContext) error {
	// First thing is to stop the ticker, as we don't want any concurrent flushes to run.
	// Maybe this could be stopped earlier.

	// If we end up in here without a BackupContext we come from Sync and we
	// can't rely on the flusher
	if bc != nil {
		bc.flushTick.Stop()
	}

	serializedHdr, err := snap.Header.Serialize()
	if err != nil {
		return err
	}

	if kp := snap.AppContext().Keypair; kp != nil {
		serializedHdrMAC := snap.repository.ComputeMAC(serializedHdr)
		signature := kp.Sign(serializedHdrMAC[:])
		if err := snap.repository.PutBlob(resources.RT_SIGNATURE, snap.Header.Identifier, signature); err != nil {
			return err
		}
	}

	if err := snap.repository.PutBlob(resources.RT_SNAPSHOT, snap.Header.Identifier, serializedHdr); err != nil {
		return err
	}
	snap.repository.PackerManager.Wait()

	// We are done with packfiles we can flush the last state, either through
	// the flusher, or manually here.
	if bc != nil {
		bc.flushEnd <- true
		close(bc.flushEnd)
		<-bc.flushEnded
	} else {
		err = snap.repository.CommitTransaction(snap.Header.Identifier)
		if err != nil {
			snap.Logger().Warn("Failed to push the state to the repository %s", err)
			return err
		}
	}

	cache, err := snap.AppContext().GetCache().Repository(snap.repository.Configuration().RepositoryID)
	if err == nil {
		_ = cache.PutSnapshot(snap.Header.Identifier, serializedHdr)
	}

	snap.Logger().Trace("snapshot", "%x: Commit()", snap.Header.GetIndexShortID())
	return nil
}

func (snap *Builder) prepareBackup(imp importer.Importer, backupOpts *BackupOptions) (*BackupContext, error) {

	maxConcurrency := backupOpts.MaxConcurrency
	if maxConcurrency == 0 {
		maxConcurrency = uint64(snap.AppContext().MaxConcurrency)
	}

	vfsCache, err := snap.AppContext().GetCache().VFS(snap.repository.Configuration().RepositoryID, imp.Type(), imp.Origin())
	if err != nil {
		return nil, err
	}

	backupCtx := &BackupContext{
		imp:            imp,
		maxConcurrency: maxConcurrency,
		scanCache:      snap.scanCache,
		vfsCache:       vfsCache,
		flushTick:      time.NewTicker(1 * time.Hour),
		flushEnd:       make(chan bool),
		flushEnded:     make(chan bool),
		stateId:        snap.Header.Identifier,
	}

	errstore := caching.DBStore[string, []byte]{
		Prefix: "__error__",
		Cache:  snap.scanCache,
	}

	xattrstore := caching.DBStore[string, []byte]{
		Prefix: "__xattr__",
		Cache:  snap.scanCache,
	}

	ctstore := caching.DBStore[string, objects.MAC]{
		Prefix: "__contenttype__",
		Cache:  snap.scanCache,
	}

	if erridx, err := btree.New(&errstore, strings.Compare, 50); err != nil {
		return nil, err
	} else {
		backupCtx.erridx = erridx
	}

	if xattridx, err := btree.New(&xattrstore, vfs.PathCmp, 50); err != nil {
		return nil, err
	} else {
		backupCtx.xattridx = xattridx
	}

	if ctidx, err := btree.New(&ctstore, strings.Compare, 50); err != nil {
		return nil, err
	} else {
		backupCtx.ctidx = ctidx
	}

	return backupCtx, nil
}

func (snap *Builder) processFiles(backupCtx *BackupContext, filesChannel <-chan *importer.ScanRecord) error {
	var wg sync.WaitGroup
	semaphore := make(chan struct{}, backupCtx.maxConcurrency)

	ctx := snap.AppContext().GetContext()

	for {
		select {
		case <-ctx.Done():
			wg.Wait()
			return ctx.Err()

		case record, ok := <-filesChannel:
			if !ok {
				wg.Wait()
				return nil
			}

			semaphore <- struct{}{}
			wg.Add(1)

			go func(record *importer.ScanRecord) {
				defer wg.Done()
				defer func() { <-semaphore }()

				snap.Event(events.FileEvent(snap.Header.Identifier, record.Pathname))
				if err := snap.processFileRecord(backupCtx, record); err != nil {
					snap.Event(events.FileErrorEvent(snap.Header.Identifier, record.Pathname, err.Error()))
					backupCtx.recordError(record.Pathname, err)
				} else {
					snap.Event(events.FileOKEvent(snap.Header.Identifier, record.Pathname, record.FileInfo.Size()))
				}
			}(record)
		}
	}
}

func (snap *Builder) processFileRecord(backupCtx *BackupContext, record *importer.ScanRecord) error {
	vfsCache := backupCtx.vfsCache

	var err error
	var fileEntry *vfs.Entry
	var object *objects.Object
	var objectMAC objects.MAC
	var objectSerialized []byte

	var cachedFileEntry *vfs.Entry
	var cachedFileEntryMAC objects.MAC

	// Check if the file entry and underlying objects are already in the cache
	if data, err := vfsCache.GetFilename(record.Pathname); err != nil {
		snap.Logger().Warn("VFS CACHE: Error getting filename: %v", err)
	} else if data != nil {
		cachedFileEntry, err = vfs.EntryFromBytes(data)
		if err != nil {
			snap.Logger().Warn("VFS CACHE: Error unmarshaling filename: %v", err)
		} else {
			cachedFileEntryMAC = snap.repository.ComputeMAC(data)
			if cachedFileEntry.Stat().Equal(&record.FileInfo) {
				fileEntry = cachedFileEntry
				if fileEntry.FileInfo.Mode().IsRegular() {
					data, err := vfsCache.GetObject(cachedFileEntry.Object)
					if err != nil {
						snap.Logger().Warn("VFS CACHE: Error getting object: %v", err)
					} else if data != nil {
						cachedObject, err := objects.NewObjectFromBytes(data)
						if err != nil {
							snap.Logger().Warn("VFS CACHE: Error unmarshaling object: %v", err)
						} else {
							object = cachedObject
							objectMAC = snap.repository.ComputeMAC(data)
							objectSerialized = data
						}
					}
				}
			}
		}
	}

	if object != nil {
		if err := snap.repository.PutBlobIfNotExists(resources.RT_OBJECT, objectMAC, objectSerialized); err != nil {
			return err
		}
	}

	// Chunkify the file if it is a regular file and we don't have a cached object
	if record.FileInfo.Mode().IsRegular() {
		if object == nil || !snap.repository.BlobExists(resources.RT_OBJECT, objectMAC) {
			object, err = snap.chunkify(backupCtx.imp, record)
			if err != nil {
				return err
			}
			objectSerialized, err = object.Serialize()
			if err != nil {
				return err
			}
			objectMAC = snap.repository.ComputeMAC(objectSerialized)
			if err := vfsCache.PutObject(objectMAC, objectSerialized); err != nil {
				return err
			}

			if err := snap.repository.PutBlob(resources.RT_OBJECT, objectMAC, objectSerialized); err != nil {
				return err
			}
		}
	}

	// xattrs are a special case
	if record.IsXattr {
		backupCtx.recordXattr(record, objectMAC, object.Size())
		return nil
	}

	if fileEntry == nil || !snap.repository.BlobExists(resources.RT_VFS_ENTRY, cachedFileEntryMAC) {
		fileEntry = vfs.NewEntry(path.Dir(record.Pathname), record)
		if object != nil {
			fileEntry.Object = objectMAC
		}

		serialized, err := fileEntry.ToBytes()
		if err != nil {
			return err
		}

		fileEntryMAC := snap.repository.ComputeMAC(serialized)
		if err := snap.repository.PutBlob(resources.RT_VFS_ENTRY, fileEntryMAC, serialized); err != nil {
			return err
		}

		// Store the newly generated FileEntry in the cache for future runs
		if err := vfsCache.PutFilename(record.Pathname, serialized); err != nil {
			return err
		}

		fileSummary := &vfs.FileSummary{
			Size:    uint64(record.FileInfo.Size()),
			Mode:    record.FileInfo.Mode(),
			ModTime: record.FileInfo.ModTime().Unix(),
		}
		if object != nil {
			fileSummary.Objects++
			fileSummary.Chunks += uint64(len(object.Chunks))
			fileSummary.ContentType = object.ContentType
			fileSummary.Entropy = object.Entropy
		}

		seralizedFileSummary, err := fileSummary.Serialize()
		if err != nil {
			return err
		}

		if err := vfsCache.PutFileSummary(record.Pathname, seralizedFileSummary); err != nil {
			return err
		}
	}

	if object != nil {
		parts := strings.SplitN(object.ContentType, ";", 2)
		mime := parts[0]

		k := fmt.Sprintf("/%s%s", mime, fileEntry.Path())
		bytes, err := fileEntry.ToBytes()
		if err != nil {
			return err
		}
		if err := backupCtx.ctidx.Insert(k, snap.repository.ComputeMAC(bytes)); err != nil {
			return err
		}
	}

	return backupCtx.recordEntry(fileEntry)
}

func (snap *Builder) persistTrees(backupCtx *BackupContext) (*header.VFS, *vfs.Summary, []header.Index, error) {
	vfsHeader, summary, err := snap.persistVFS(backupCtx)
	if err != nil {
		return nil, nil, nil, err
	}

	indexes, err := snap.persistIndexes(backupCtx)
	if err != nil {
		return nil, nil, nil, err
	}

	return vfsHeader, summary, indexes, nil
}

func (snap *Builder) persistVFS(backupCtx *BackupContext) (*header.VFS, *vfs.Summary, error) {
	errcsum, err := persistMACIndex(snap, backupCtx.erridx,
		resources.RT_ERROR_BTREE, resources.RT_ERROR_NODE, resources.RT_ERROR_ENTRY)
	if err != nil {
		return nil, nil, err
	}

	filestore := caching.DBStore[string, []byte]{
		Prefix: "__path__",
		Cache:  snap.scanCache,
	}
	fileidx, err := btree.New(&filestore, vfs.PathCmp, 50)
	if err != nil {
		return nil, nil, err
	}

	var rootSummary *vfs.Summary

	diriter := backupCtx.scanCache.EnumerateKeysWithPrefix("__directory__:", true)
	for dirPath, bytes := range diriter {
		select {
		case <-snap.AppContext().GetContext().Done():
			return nil, nil, snap.AppContext().GetContext().Err()
		default:
		}

		dirEntry, err := vfs.EntryFromBytes(bytes)
		if err != nil {
			return nil, nil, err
		}

		prefix := dirPath
		if prefix != "/" {
			prefix += "/"
		}

		childiter := backupCtx.scanCache.EnumerateKeysWithPrefix("__file__:"+prefix, false)

		for relpath, bytes := range childiter {
			if strings.Contains(relpath, "/") {
				continue
			}

			// bytes is a slice that will be reused in the next iteration,
			// swapping below our feet, so make a copy out of it
			dupBytes := make([]byte, len(bytes))
			copy(dupBytes, bytes)

			childPath := prefix + relpath

			if err := fileidx.Insert(childPath, dupBytes); err != nil && err != btree.ErrExists {
				return nil, nil, err
			}

			data, err := backupCtx.vfsCache.GetFileSummary(childPath)
			if err != nil {
				continue
			}

			fileSummary, err := vfs.FileSummaryFromBytes(data)
			if err != nil {
				continue
			}

			dirEntry.Summary.Directory.Children++
			dirEntry.Summary.UpdateWithFileSummary(fileSummary)
		}

		subDirIter := backupCtx.scanCache.EnumerateKeysWithPrefix("__directory__:"+prefix, false)
		for relpath := range subDirIter {
			if relpath == "" || strings.Contains(relpath, "/") {
				continue
			}

			childPath := prefix + relpath
			data, err := snap.scanCache.GetSummary(childPath)
			if err != nil {
				continue
			}

			childSummary, err := vfs.SummaryFromBytes(data)
			if err != nil {
				continue
			}
			dirEntry.Summary.Directory.Children++
			dirEntry.Summary.Directory.Directories++
			dirEntry.Summary.UpdateBelow(childSummary)
		}

		erriter, err := backupCtx.erridx.ScanFrom(prefix)
		if err != nil {
			return nil, nil, err
		}
		for erriter.Next() {
			path, _ := erriter.Current()
			if !strings.HasPrefix(path, prefix) {
				break
			}
			if strings.Contains(path[len(prefix):], "/") {
				break
			}
			dirEntry.Summary.Below.Errors++
		}
		if err := erriter.Err(); err != nil {
			return nil, nil, err
		}

		dirEntry.Summary.UpdateAverages()

		serializedSummary, err := dirEntry.Summary.ToBytes()
		if err != nil {
			backupCtx.recordError(dirPath, err)
			return nil, nil, err
		}

		err = snap.scanCache.PutSummary(dirPath, serializedSummary)
		if err != nil {
			backupCtx.recordError(dirPath, err)
			return nil, nil, err
		}

		snap.Event(events.DirectoryOKEvent(snap.Header.Identifier, dirPath))
		if dirPath == "/" {
			if rootSummary != nil {
				panic("double /!")
			}
			rootSummary = dirEntry.Summary
		}

		serialized, err := dirEntry.ToBytes()
		if err != nil {
			return nil, nil, err
		}

		mac := snap.repository.ComputeMAC(serialized)
		if err := snap.repository.PutBlobIfNotExists(resources.RT_VFS_ENTRY, mac, serialized); err != nil {
			return nil, nil, err
		}

		if err := fileidx.Insert(dirPath, serialized); err != nil && err != btree.ErrExists {
			return nil, nil, err
		}

		if err := backupCtx.recordEntry(dirEntry); err != nil {
			return nil, nil, err
		}
	}

	rootcsum, err := persistIndex(snap, fileidx, resources.RT_VFS_BTREE,
		resources.RT_VFS_NODE, func(data []byte) (objects.MAC, error) {
			return snap.repository.ComputeMAC(data), nil
		})
	if err != nil {
		return nil, nil, err
	}

	xattrcsum, err := persistMACIndex(snap, backupCtx.xattridx,
		resources.RT_XATTR_BTREE, resources.RT_XATTR_NODE, resources.RT_XATTR_ENTRY)
	if err != nil {
		return nil, nil, err
	}

	vfsHeader := &header.VFS{
		Root:   rootcsum,
		Xattrs: xattrcsum,
		Errors: errcsum,
	}

	return vfsHeader, rootSummary, nil

}

func (snap *Builder) persistIndexes(backupCtx *BackupContext) ([]header.Index, error) {
	ctmac, err := persistIndex(snap, backupCtx.ctidx,
		resources.RT_BTREE_ROOT, resources.RT_BTREE_NODE, func(mac objects.MAC) (objects.MAC, error) {
			return mac, nil
		})
	if err != nil {
		return nil, err
	}
<<<<<<< HEAD
	defer rd.Close()

	object := objects.NewObject()

	objectHasher := snap.repository.GetMACHasher()

	var firstChunk = true
	var cdcOffset uint64
	var object_t32 objects.MAC

	var totalEntropy float64
	var totalFreq [256]float64
	var totalDataSize uint64

	// Helper function to process a chunk
	processChunk := func(data []byte) error {
		var chunk_t32 objects.MAC
		chunkHasher := snap.repository.GetMACHasher()

		if firstChunk {
			if object.ContentType == "" {
				object.ContentType = mimetype.Detect(data).String()
			}
			firstChunk = false
		}
		objectHasher.Write(data)

		chunkHasher.Reset()
		chunkHasher.Write(data)
		copy(chunk_t32[:], chunkHasher.Sum(nil))

		entropyScore, freq := entropy(data)
		if len(data) > 0 {
			for i := 0; i < 256; i++ {
				totalFreq[i] += freq[i]
			}
		}
		chunk := objects.NewChunk()
		chunk.ContentMAC = chunk_t32
		chunk.Length = uint32(len(data))
		chunk.Entropy = entropyScore

		object.Chunks = append(object.Chunks, *chunk)
		cdcOffset += uint64(len(data))

		totalEntropy += chunk.Entropy * float64(len(data))
		totalDataSize += uint64(len(data))

		return snap.repository.PutBlobIfNotExists(resources.RT_CHUNK, chunk.ContentMAC, data)
	}

	if record.FileInfo.Size() == 0 {
		// Produce an empty chunk for empty file
		if err := processChunk([]byte{}); err != nil {
			return nil, err
		}
	} else if record.FileInfo.Size() < int64(snap.repository.Configuration().Chunking.MinSize) {
		// Small file case: read entire file into memory
		buf, err := io.ReadAll(rd)
		if err != nil {
			return nil, err
		}
		if err := processChunk(buf); err != nil {
			return nil, err
		}
	} else {
		// Large file case: chunk file with chunker
		chk, err := snap.repository.Chunker(rd)
		if err != nil {
			return nil, err
		}
		for {
			cdcChunk, err := chk.Next()
			if err != nil && err != io.EOF {
				return nil, err
			}
			if cdcChunk == nil {
				break
			}
			if err := processChunk(cdcChunk); err != nil {
				return nil, err
			}
			if err == io.EOF {
				break
			}
		}
	}

	if totalDataSize > 0 {
		object.Entropy = totalEntropy / float64(totalDataSize)
	} else {
		object.Entropy = 0.0
	}

	if object.ContentType == "" {
		object.ContentType = mime.TypeByExtension(path.Ext(record.Pathname))
	}

	copy(object_t32[:], objectHasher.Sum(nil))
	object.ContentMAC = object_t32
	return object, nil
}

func (snap *Builder) Commit(bc *BackupContext) error {
	// First thing is to stop the ticker, as we don't want any concurrent flushes to run.
	// Maybe this could be stopped earlier.

	// If we end up in here without a BackupContext we come from Sync and we
	// can't rely on the flusher
	if bc != nil {
		bc.flushTick.Stop()
	}

	serializedHdr, err := snap.Header.Serialize()
	if err != nil {
		return err
	}
=======
>>>>>>> 15527239

	return []header.Index{
		{
			Name:  "content-type",
			Type:  "btree",
			Value: ctmac,
		},
	}, nil
}<|MERGE_RESOLUTION|>--- conflicted
+++ resolved
@@ -354,7 +354,6 @@
 	defer rd.Close()
 
 	object := objects.NewObject()
-	object.ContentType = mime.TypeByExtension(path.Ext(record.Pathname))
 
 	objectHasher, releaseGlobalHasher := snap.repository.GetPooledMACHasher()
 	defer releaseGlobalHasher()
@@ -453,6 +452,10 @@
 		object.Entropy = totalEntropy / float64(totalDataSize)
 	} else {
 		object.Entropy = 0.0
+	}
+
+	if object.ContentType == "" {
+		object.ContentType = mime.TypeByExtension(path.Ext(record.Pathname))
 	}
 
 	copy(object_t32[:], objectHasher.Sum(nil))
@@ -937,126 +940,6 @@
 	if err != nil {
 		return nil, err
 	}
-<<<<<<< HEAD
-	defer rd.Close()
-
-	object := objects.NewObject()
-
-	objectHasher := snap.repository.GetMACHasher()
-
-	var firstChunk = true
-	var cdcOffset uint64
-	var object_t32 objects.MAC
-
-	var totalEntropy float64
-	var totalFreq [256]float64
-	var totalDataSize uint64
-
-	// Helper function to process a chunk
-	processChunk := func(data []byte) error {
-		var chunk_t32 objects.MAC
-		chunkHasher := snap.repository.GetMACHasher()
-
-		if firstChunk {
-			if object.ContentType == "" {
-				object.ContentType = mimetype.Detect(data).String()
-			}
-			firstChunk = false
-		}
-		objectHasher.Write(data)
-
-		chunkHasher.Reset()
-		chunkHasher.Write(data)
-		copy(chunk_t32[:], chunkHasher.Sum(nil))
-
-		entropyScore, freq := entropy(data)
-		if len(data) > 0 {
-			for i := 0; i < 256; i++ {
-				totalFreq[i] += freq[i]
-			}
-		}
-		chunk := objects.NewChunk()
-		chunk.ContentMAC = chunk_t32
-		chunk.Length = uint32(len(data))
-		chunk.Entropy = entropyScore
-
-		object.Chunks = append(object.Chunks, *chunk)
-		cdcOffset += uint64(len(data))
-
-		totalEntropy += chunk.Entropy * float64(len(data))
-		totalDataSize += uint64(len(data))
-
-		return snap.repository.PutBlobIfNotExists(resources.RT_CHUNK, chunk.ContentMAC, data)
-	}
-
-	if record.FileInfo.Size() == 0 {
-		// Produce an empty chunk for empty file
-		if err := processChunk([]byte{}); err != nil {
-			return nil, err
-		}
-	} else if record.FileInfo.Size() < int64(snap.repository.Configuration().Chunking.MinSize) {
-		// Small file case: read entire file into memory
-		buf, err := io.ReadAll(rd)
-		if err != nil {
-			return nil, err
-		}
-		if err := processChunk(buf); err != nil {
-			return nil, err
-		}
-	} else {
-		// Large file case: chunk file with chunker
-		chk, err := snap.repository.Chunker(rd)
-		if err != nil {
-			return nil, err
-		}
-		for {
-			cdcChunk, err := chk.Next()
-			if err != nil && err != io.EOF {
-				return nil, err
-			}
-			if cdcChunk == nil {
-				break
-			}
-			if err := processChunk(cdcChunk); err != nil {
-				return nil, err
-			}
-			if err == io.EOF {
-				break
-			}
-		}
-	}
-
-	if totalDataSize > 0 {
-		object.Entropy = totalEntropy / float64(totalDataSize)
-	} else {
-		object.Entropy = 0.0
-	}
-
-	if object.ContentType == "" {
-		object.ContentType = mime.TypeByExtension(path.Ext(record.Pathname))
-	}
-
-	copy(object_t32[:], objectHasher.Sum(nil))
-	object.ContentMAC = object_t32
-	return object, nil
-}
-
-func (snap *Builder) Commit(bc *BackupContext) error {
-	// First thing is to stop the ticker, as we don't want any concurrent flushes to run.
-	// Maybe this could be stopped earlier.
-
-	// If we end up in here without a BackupContext we come from Sync and we
-	// can't rely on the flusher
-	if bc != nil {
-		bc.flushTick.Stop()
-	}
-
-	serializedHdr, err := snap.Header.Serialize()
-	if err != nil {
-		return err
-	}
-=======
->>>>>>> 15527239
 
 	return []header.Index{
 		{
