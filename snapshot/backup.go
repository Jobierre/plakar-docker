--- conflicted
+++ resolved
@@ -73,11 +73,7 @@
 func (bc *BackupContext) recordXattr(record *importer.ScanRecord, object *objects.Object) error {
 	xattr := vfs.NewXattr(record, object)
 	bc.muxattridx.Lock()
-<<<<<<< HEAD
-	err := bc.xattridx.Insert(record.Pathname + ":" + record.XattrName, vfs.NewXattr(record, object))
-=======
 	err := bc.xattridx.Insert(xattr.ToPath(), xattr)
->>>>>>> 01a6db7a
 	bc.muxattridx.Unlock()
 	return err
 }
