package snapshot

import (
	"bytes"
	"errors"
	"fmt"
	"github.com/PlakarKorp/plakar/snapshot/header"
	"hash"
	"log"

	"github.com/PlakarKorp/plakar/events"
	"github.com/PlakarKorp/plakar/objects"
	"github.com/PlakarKorp/plakar/resources"
	"github.com/PlakarKorp/plakar/snapshot/vfs"
	"golang.org/x/sync/errgroup"
)

type CheckOptions struct {
	MaxConcurrency uint64
	FastCheck      bool
}

var (
	ErrRootCorrupted   = errors.New("root corrupted")
	ErrObjectMissing   = errors.New("object is missing")
	ErrObjectCorrupted = errors.New("object corrupted")
	ErrChunkMissing    = errors.New("chunk is missing")
	ErrChunkCorrupted  = errors.New("chunk corrupted")
)

func checkChunk(snap *Snapshot, chunk *objects.Chunk, hasher hash.Hash, fast bool) error {
	chunkStatus, err := snap.checkCache.GetChunkStatus(chunk.ContentMAC)
	if err != nil {
		return err
	}

	// if chunkStatus is nil, we've never seen this chunk and we
	// have to process it.  It is zero if it's fine, or an error
	// otherwise.
	var seen bool
	if chunkStatus != nil {
		if len(chunkStatus) != 0 {
			return fmt.Errorf("%s", string(chunkStatus))
		}
		if fast {
			return nil
		}
		seen = true
	}

	snap.Event(events.ChunkEvent(snap.Header.Identifier, chunk.ContentMAC))

	if fast {
		if !snap.repository.BlobExists(resources.RT_CHUNK, chunk.ContentMAC) {
			snap.Event(events.ChunkMissingEvent(snap.Header.Identifier, chunk.ContentMAC))
			snap.checkCache.PutChunkStatus(chunk.ContentMAC, []byte(ErrChunkMissing.Error()))
			return ErrChunkMissing
		}

		snap.Event(events.ChunkOKEvent(snap.Header.Identifier, chunk.ContentMAC))
		snap.checkCache.PutChunkStatus(chunk.ContentMAC, []byte(""))
		return nil
	}

	data, err := snap.repository.GetBlobBytes(resources.RT_CHUNK, chunk.ContentMAC)
	if err != nil {
		snap.Event(events.ChunkMissingEvent(snap.Header.Identifier, chunk.ContentMAC))
		snap.checkCache.PutChunkStatus(chunk.ContentMAC, []byte(ErrChunkMissing.Error()))
		return ErrChunkMissing
	}

	hasher.Write(data)
	if seen {
		return nil
	}

	mac := snap.repository.ComputeMAC(data)
	if !bytes.Equal(mac[:], chunk.ContentMAC[:]) {
		snap.Event(events.ChunkCorruptedEvent(snap.Header.Identifier, chunk.ContentMAC))
		snap.checkCache.PutChunkStatus(chunk.ContentMAC, []byte(ErrChunkCorrupted.Error()))
		return ErrChunkCorrupted
	}

	snap.Event(events.ChunkOKEvent(snap.Header.Identifier, chunk.ContentMAC))
	snap.checkCache.PutChunkStatus(chunk.ContentMAC, []byte(""))
	return nil
}

func checkObject(snap *Snapshot, fileEntry *vfs.Entry, fast bool) error {
	objectStatus, err := snap.checkCache.GetObjectStatus(fileEntry.Object)
	if err != nil {
		return err
	}

	// if objectStatus is nil, we've never seen this object and we
	// have to process it.  It is zero if it's fine, or an error
	// otherwise.
	if objectStatus != nil {
		if len(objectStatus) != 0 {
			return fmt.Errorf("%s", string(objectStatus))
		}
		return nil
	}

	object, err := snap.LookupObject(fileEntry.Object)
	if err != nil {
		snap.Event(events.ObjectMissingEvent(snap.Header.Identifier, fileEntry.Object))
		snap.checkCache.PutObjectStatus(fileEntry.Object, []byte(ErrObjectMissing.Error()))
		return ErrObjectMissing
	}

	hasher := snap.repository.GetMACHasher()
	snap.Event(events.ObjectEvent(snap.Header.Identifier, object.ContentMAC))

	var failed bool
	for i := range object.Chunks {
		if err := checkChunk(snap, &object.Chunks[i], hasher, fast); err != nil {
			failed = true
		}
	}

	if failed {
		snap.Event(events.ObjectCorruptedEvent(snap.Header.Identifier, object.ContentMAC))
		snap.checkCache.PutObjectStatus(fileEntry.Object, []byte(ErrObjectCorrupted.Error()))
		return ErrObjectCorrupted
	}

	if !fast {
		if !bytes.Equal(hasher.Sum(nil), object.ContentMAC[:]) {
			snap.Event(events.ObjectCorruptedEvent(snap.Header.Identifier, object.ContentMAC))
			snap.checkCache.PutObjectStatus(fileEntry.Object, []byte(ErrObjectCorrupted.Error()))
			return ErrObjectCorrupted
		}
	}

	snap.Event(events.ObjectOKEvent(snap.Header.Identifier, object.ContentMAC))
	snap.checkCache.PutObjectStatus(fileEntry.Object, []byte(""))
	return nil
}

func checkEntry(snap *Snapshot, opts *CheckOptions, entrypath string, e *vfs.Entry, wg *errgroup.Group) error {
	entryMAC := e.MAC
	entryStatus, err := snap.checkCache.GetVFSEntryStatus(entryMAC)
	if err != nil {
		return err
	}
	if entryStatus != nil {
		if len(entryStatus) != 0 {
			return fmt.Errorf("%s", string(entryStatus))
		}
		return nil
	}

	snap.Event(events.PathEvent(snap.Header.Identifier, entrypath))

	if e.Stat().Mode().IsDir() {
		snap.Event(events.DirectoryEvent(snap.Header.Identifier, entrypath))
		snap.Event(events.DirectoryOKEvent(snap.Header.Identifier, entrypath))
		snap.checkCache.PutVFSEntryStatus(entryMAC, []byte(""))
		return nil
	}

	if !e.Stat().Mode().IsRegular() {
		snap.checkCache.PutVFSEntryStatus(entryMAC, []byte(""))
		return nil
	}

	snap.Event(events.FileEvent(snap.Header.Identifier, entrypath))

	wg.Go(func() error {
		err := checkObject(snap, e, opts.FastCheck)
		if err != nil {
			snap.Event(events.FileCorruptedEvent(snap.Header.Identifier, entrypath))
			snap.checkCache.PutVFSEntryStatus(entryMAC, []byte(err.Error()))
			return err
		}

		snap.Event(events.FileOKEvent(snap.Header.Identifier, entrypath, e.Size()))
		snap.checkCache.PutVFSEntryStatus(entryMAC, []byte(""))
		return nil
	})
	return nil
}

<<<<<<< HEAD
func (snap *Snapshot) processSource(source *header.Source, pathname string, opts *CheckOptions) error {
	vfsStatus, err := snap.checkCache.GetVFSStatus(source.VFS.Root)
=======
func (snap *Snapshot) Check(pathname string, opts *CheckOptions) error {
	snap.Event(events.StartEvent())
	defer snap.Event(events.DoneEvent())

	vfsStatus, err := snap.checkCache.GetVFSStatus(snap.Header.GetSource(0).VFS.Root)
>>>>>>> 622b1660
	if err != nil {
		return err
	}

	// If vfsStatus is nil, we've never seen this vfs and we have to process it.
	if vfsStatus != nil {
		if len(vfsStatus) != 0 {
			return fmt.Errorf("%s", string(vfsStatus))
		}
		return nil
	}

	fs, err := snap.Filesystem()
	if err != nil {
		return err
	}

	maxConcurrency := opts.MaxConcurrency
	if maxConcurrency == 0 {
		maxConcurrency = uint64(snap.AppContext().MaxConcurrency)
	}

	wg := new(errgroup.Group)
	wg.SetLimit(int(maxConcurrency))

	var failed bool
	err = fs.WalkDir(pathname, func(entrypath string, e *vfs.Entry, err error) error {
		if err != nil {
			snap.Event(events.PathErrorEvent(snap.Header.Identifier, entrypath, err.Error()))
			return err
		}

		if err := snap.AppContext().Err(); err != nil {
			return err
		}

		if err := checkEntry(snap, opts, entrypath, e, wg); err != nil {
			// don't stop at the first error; we need to
			// process all the entries to report all the
			// findings.
			failed = true
		}

		return nil
	})
	if err != nil {
<<<<<<< HEAD
		snap.checkCache.PutVFSStatus(source.VFS.Root, []byte(err.Error()))
		return err
	}
	if err := wg.Wait(); err != nil {
		snap.checkCache.PutVFSStatus(source.VFS.Root, []byte(err.Error()))
		return err
	}

	snap.checkCache.PutVFSStatus(source.VFS.Root, []byte(""))
	return nil
}

func (snap *Snapshot) Check(pathname string, opts *CheckOptions) (bool, error) {
	snap.Event(events.StartEvent())
	defer snap.Event(events.DoneEvent())

	for _, source := range snap.Header.Sources {
		log.Print(source.Importer.Directory)
		if err := snap.processSource(&source, pathname, opts); err != nil {
			return false, err
		}
	}
	return true, nil
=======
		snap.checkCache.PutVFSStatus(snap.Header.GetSource(0).VFS.Root, []byte(err.Error()))
		return err
	}
	if err := wg.Wait(); err != nil {
		snap.checkCache.PutVFSStatus(snap.Header.GetSource(0).VFS.Root, []byte(err.Error()))
		return err
	}
	if failed {
		snap.checkCache.PutVFSStatus(snap.Header.GetSource(0).VFS.Root,
			[]byte(ErrRootCorrupted.Error()))
		return ErrRootCorrupted
	}

	snap.checkCache.PutVFSStatus(snap.Header.GetSource(0).VFS.Root, []byte(""))
	return nil
>>>>>>> 622b1660
}

/**/
/*
func (snap *Snapshot) CheckPackfile(pathname string, opts *CheckOptions) (bool, error) {
	snap.Event(events.StartEvent())
	defer snap.Event(events.DoneEvent())

	vfsStatus, err := snap.checkCache.GetVFSStatus(snap.Header.GetSource(0).VFS.Root)
	if err != nil {
		return false, err
	}
	if vfsStatus != nil {
		if len(vfsStatus) == 0 {
			return true, nil
		}
		return false, fmt.Errorf("%s", string(vfsStatus))
	}

	iter, err := snap.ListPackfiles()
	if err != nil {
		return false, err
	}

	maxConcurrency := opts.MaxConcurrency
	if maxConcurrency == 0 {
		maxConcurrency = uint64(snap.AppContext().MaxConcurrency)
	}
	maxConcurrencyChan := make(chan bool, maxConcurrency)
	var wg sync.WaitGroup
	defer wg.Wait()
	defer close(maxConcurrencyChan)

	var processed sync.Map
	complete := true

	for packfileID, err := range iter {
		if err != nil {
			snap.checkCache.PutPackfileStatus(packfileID, []byte(err.Error()))
			complete = false
			continue
		}

		if _, loaded := processed.LoadOrStore(packfileID, struct{}{}); loaded {
			// packfileID already being processed
			continue
		}

		packfileStatus, err := snap.checkCache.GetPackfileStatus(packfileID)
		if err != nil {
			complete = false
			continue
		}
		if packfileStatus != nil {
			if len(packfileStatus) == 0 {
				continue
			}
			complete = false
			continue
		}

		wg.Add(1)
		maxConcurrencyChan <- true
		go func(packfileID objects.MAC) {
			defer wg.Done()
			defer func() { <-maxConcurrencyChan }()

			rd, err := snap.repository.Store().GetPackfile(packfileID)
			if err != nil {
				snap.checkCache.PutPackfileStatus(packfileID, []byte(err.Error()))
				return
			}

			_, _, err = storage.Deserialize(snap.repository.GetMACHasher(), resources.RT_PACKFILE, rd)
			if err != nil {
				snap.checkCache.PutPackfileStatus(packfileID, []byte(err.Error()))
				return
			}

			_, err = io.Copy(io.Discard, rd)
			if err != nil {
				snap.checkCache.PutPackfileStatus(packfileID, []byte(err.Error()))
				return
			}
			snap.checkCache.PutPackfileStatus(packfileID, []byte(""))
		}(packfileID)
	}

	wg.Wait()

	if !complete {
		snap.checkCache.PutVFSStatus(snap.Header.GetSource(0).VFS.Root, []byte("check failed: packfile error"))
		return false, fmt.Errorf("check failed: packfile error")
	}

	snap.checkCache.PutVFSStatus(snap.Header.GetSource(0).VFS.Root, []byte(""))
	return true, nil
}
*/<|MERGE_RESOLUTION|>--- conflicted
+++ resolved
@@ -182,16 +182,8 @@
 	return nil
 }
 
-<<<<<<< HEAD
 func (snap *Snapshot) processSource(source *header.Source, pathname string, opts *CheckOptions) error {
 	vfsStatus, err := snap.checkCache.GetVFSStatus(source.VFS.Root)
-=======
-func (snap *Snapshot) Check(pathname string, opts *CheckOptions) error {
-	snap.Event(events.StartEvent())
-	defer snap.Event(events.DoneEvent())
-
-	vfsStatus, err := snap.checkCache.GetVFSStatus(snap.Header.GetSource(0).VFS.Root)
->>>>>>> 622b1660
 	if err != nil {
 		return err
 	}
@@ -238,13 +230,17 @@
 		return nil
 	})
 	if err != nil {
-<<<<<<< HEAD
 		snap.checkCache.PutVFSStatus(source.VFS.Root, []byte(err.Error()))
 		return err
 	}
 	if err := wg.Wait(); err != nil {
 		snap.checkCache.PutVFSStatus(source.VFS.Root, []byte(err.Error()))
 		return err
+	}
+	if failed {
+		snap.checkCache.PutVFSStatus(snap.Header.GetSource(0).VFS.Root,
+			[]byte(ErrRootCorrupted.Error()))
+		return ErrRootCorrupted
 	}
 
 	snap.checkCache.PutVFSStatus(source.VFS.Root, []byte(""))
@@ -262,23 +258,6 @@
 		}
 	}
 	return true, nil
-=======
-		snap.checkCache.PutVFSStatus(snap.Header.GetSource(0).VFS.Root, []byte(err.Error()))
-		return err
-	}
-	if err := wg.Wait(); err != nil {
-		snap.checkCache.PutVFSStatus(snap.Header.GetSource(0).VFS.Root, []byte(err.Error()))
-		return err
-	}
-	if failed {
-		snap.checkCache.PutVFSStatus(snap.Header.GetSource(0).VFS.Root,
-			[]byte(ErrRootCorrupted.Error()))
-		return ErrRootCorrupted
-	}
-
-	snap.checkCache.PutVFSStatus(snap.Header.GetSource(0).VFS.Root, []byte(""))
-	return nil
->>>>>>> 622b1660
 }
 
 /**/
